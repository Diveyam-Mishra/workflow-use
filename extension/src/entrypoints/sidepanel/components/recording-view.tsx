import React, { useState } from "react";
import { useWorkflow } from "../context/workflow-provider";
import { Button } from "@/components/ui/button";
import { EventViewer } from "./event-viewer";

export const RecordingView: React.FC = () => {
  const { stopRecording, workflow, recordingStatus } = useWorkflow();
  const stepCount = workflow?.steps?.length || 0;
  const [showExtractionDialog, setShowExtractionDialog] = useState(false);
  const [extractionGoal, setExtractionGoal] = useState("");

  const handleAddExtraction = () => {
    if (extractionGoal.trim()) {
      const payload = {
        extractionGoal: extractionGoal.trim(),
        timestamp: Date.now(),
      };
      
      console.log("🤖 Sending extraction step request:", payload);
      console.log("📊 Current workflow stats:", stats);
      console.log("📝 Current workflow:", workflow);
      console.log("🔴 Recording status:", recordingStatus);
      
      // Set up a timeout to handle potential message port issues
      let timeoutId: NodeJS.Timeout;
      let responseReceived = false;
      
      const timeoutPromise = new Promise((_, reject) => {
        timeoutId = setTimeout(() => {
          if (!responseReceived) {
            reject(new Error("Request timeout - no response received within 5 seconds"));
          }
        }, 5000);
      });
      
      // Send extraction step to background script
      chrome.runtime.sendMessage({
        type: "ADD_EXTRACTION_STEP",
        payload: payload
      }, (response) => {
        responseReceived = true;
        clearTimeout(timeoutId);
        
        console.log("📨 Extraction step response:", response);
        
        if (chrome.runtime.lastError) {
          console.error("❌ Chrome runtime error:", chrome.runtime.lastError);
          alert(`Chrome runtime error: ${chrome.runtime.lastError.message}\n\nTry reloading the extension and starting a new recording.`);
          return;
        }
        
        if (response?.status === "added") {
          console.log("✅ Extraction step added successfully");
          setExtractionGoal("");
          setShowExtractionDialog(false);
        } else {
          console.error("❌ Failed to add extraction step:", response);
          const errorMessage = response?.message || 'Unknown error';
          alert(`Failed to add extraction step: ${errorMessage}`);
        }
      });
      
      // Handle timeout case
      timeoutPromise.catch((error) => {
        if (!responseReceived) {
          console.error("❌ Request timeout:", error);
          alert("Request timed out. Please try again or reload the extension.");
        }
      });
      
    } else {
      console.warn("⚠️ Extraction goal is empty");
    }
  };

  // Get workflow stats
  const stats = React.useMemo(() => {
    if (!workflow?.steps) return { actions: 0, extractions: 0, navigations: 0 };
    
    const actions = workflow.steps.filter(s => ['click', 'input', 'key_press'].includes(s.type)).length;
    const extractions = workflow.steps.filter(s => (s as any).type === 'extract').length;
    const navigations = workflow.steps.filter(s => s.type === 'navigation').length;
    
    return { actions, extractions, navigations };
  }, [workflow?.steps]);

  return (
    <div className="flex flex-col h-full bg-white">
      {/* Header */}
      <div className="flex items-center justify-between p-3 border-b border-gray-200 bg-white">
        <div className="flex items-center space-x-3">
          <span className="relative flex h-3 w-3">
            <span className="animate-ping absolute inline-flex h-full w-full rounded-full bg-red-400 opacity-75"></span>
            <span className="relative inline-flex rounded-full h-3 w-3 bg-red-500"></span>
          </span>
          <div>
            <span className="text-sm font-medium text-gray-900">
              Recording ({stepCount} steps)
            </span>
            <div className="text-xs text-gray-500">
              {stats.actions} actions • {stats.navigations} nav • {stats.extractions} AI extractions
            </div>
            {/* Debug status */}
            <div className="text-xs text-blue-600 font-mono">
              Status: {recordingStatus}
            </div>
          </div>
        </div>
        <div className="flex space-x-2">
          <Button 
            variant="outline" 
            size="sm" 
            onClick={() => setShowExtractionDialog(true)}
            className="bg-blue-50 hover:bg-blue-100 text-blue-700 border-blue-200 text-xs px-3 py-1"
          >
            🤖 Extract with AI
          </Button>
          <Button 
            variant="destructive" 
            size="sm" 
            onClick={stopRecording}
            className="text-xs px-3 py-1"
          >
            Stop Recording
          </Button>
        </div>
<<<<<<< HEAD
=======
        <div className="flex items-center gap-2">
          <Button variant="destructive" size="sm" onClick={stopRecording}>
            Stop Recording
          </Button>
        </div>
>>>>>>> 3ec843fc
      </div>
      
      {/* Extraction Dialog */}
      {showExtractionDialog && (
        <div className="p-4 bg-blue-50 border-b border-blue-200">
          <div className="space-y-3">
            <h3 className="text-sm font-medium text-blue-900">Add AI Extraction Step</h3>
            <p className="text-xs text-blue-700">
              Describe what information you want to extract from the current page:
            </p>
            <textarea
              value={extractionGoal}
              onChange={(e) => setExtractionGoal(e.target.value)}
              placeholder="e.g., Extract flight prices, departure times, airlines, and booking links from the search results page"
              className="w-full p-2 text-sm border border-blue-200 rounded resize-none focus:outline-none focus:ring-1 focus:ring-blue-500 focus:border-blue-500"
              rows={3}
            />
            <div className="flex space-x-2">
              <Button 
                size="sm" 
                onClick={handleAddExtraction}
                disabled={!extractionGoal.trim()}
                className="text-xs px-3 py-1"
              >
                Add Extraction
              </Button>
              <Button 
                variant="outline" 
                size="sm" 
                onClick={() => {
                  setShowExtractionDialog(false);
                  setExtractionGoal("");
                }}
                className="text-xs px-3 py-1"
              >
                Cancel
              </Button>
            </div>
            <div className="text-xs text-blue-600 bg-blue-100 p-2 rounded">
              💡 Tip: Be specific about what data you want (prices, dates, names, etc.) and the format you prefer
            </div>
          </div>
        </div>
      )}

      {/* Workflow preview/tips */}
      {stepCount > 0 && (
        <div className="px-4 py-2 bg-gray-50 border-b text-xs text-gray-600">
          <div className="flex items-center justify-between">
            <span className="flex items-center space-x-1">
              {stats.navigations > 0 && <span>🧭 Navigation</span>}
              {stats.actions > 0 && <span>→ 🖱️ {stats.actions} interactions</span>}
              {stats.extractions > 0 && <span>→ 🤖 {stats.extractions} AI extractions</span>}
            </span>
            {stepCount >= 3 && stats.extractions === 0 && (
              <span className="text-blue-600 font-medium">
                💡 Add AI extraction to capture data
              </span>
            )}
          </div>
        </div>
      )}
      
      {/* Event Viewer */}
      <div className="flex-grow overflow-hidden p-4">
        <EventViewer />
      </div>
    </div>
  );
};<|MERGE_RESOLUTION|>--- conflicted
+++ resolved
@@ -1,201 +1,30 @@
-import React, { useState } from "react";
+import React from "react";
 import { useWorkflow } from "../context/workflow-provider";
 import { Button } from "@/components/ui/button";
 import { EventViewer } from "./event-viewer";
 
 export const RecordingView: React.FC = () => {
-  const { stopRecording, workflow, recordingStatus } = useWorkflow();
+  const { stopRecording, workflow } = useWorkflow();
   const stepCount = workflow?.steps?.length || 0;
-  const [showExtractionDialog, setShowExtractionDialog] = useState(false);
-  const [extractionGoal, setExtractionGoal] = useState("");
-
-  const handleAddExtraction = () => {
-    if (extractionGoal.trim()) {
-      const payload = {
-        extractionGoal: extractionGoal.trim(),
-        timestamp: Date.now(),
-      };
-      
-      console.log("🤖 Sending extraction step request:", payload);
-      console.log("📊 Current workflow stats:", stats);
-      console.log("📝 Current workflow:", workflow);
-      console.log("🔴 Recording status:", recordingStatus);
-      
-      // Set up a timeout to handle potential message port issues
-      let timeoutId: NodeJS.Timeout;
-      let responseReceived = false;
-      
-      const timeoutPromise = new Promise((_, reject) => {
-        timeoutId = setTimeout(() => {
-          if (!responseReceived) {
-            reject(new Error("Request timeout - no response received within 5 seconds"));
-          }
-        }, 5000);
-      });
-      
-      // Send extraction step to background script
-      chrome.runtime.sendMessage({
-        type: "ADD_EXTRACTION_STEP",
-        payload: payload
-      }, (response) => {
-        responseReceived = true;
-        clearTimeout(timeoutId);
-        
-        console.log("📨 Extraction step response:", response);
-        
-        if (chrome.runtime.lastError) {
-          console.error("❌ Chrome runtime error:", chrome.runtime.lastError);
-          alert(`Chrome runtime error: ${chrome.runtime.lastError.message}\n\nTry reloading the extension and starting a new recording.`);
-          return;
-        }
-        
-        if (response?.status === "added") {
-          console.log("✅ Extraction step added successfully");
-          setExtractionGoal("");
-          setShowExtractionDialog(false);
-        } else {
-          console.error("❌ Failed to add extraction step:", response);
-          const errorMessage = response?.message || 'Unknown error';
-          alert(`Failed to add extraction step: ${errorMessage}`);
-        }
-      });
-      
-      // Handle timeout case
-      timeoutPromise.catch((error) => {
-        if (!responseReceived) {
-          console.error("❌ Request timeout:", error);
-          alert("Request timed out. Please try again or reload the extension.");
-        }
-      });
-      
-    } else {
-      console.warn("⚠️ Extraction goal is empty");
-    }
-  };
-
-  // Get workflow stats
-  const stats = React.useMemo(() => {
-    if (!workflow?.steps) return { actions: 0, extractions: 0, navigations: 0 };
-    
-    const actions = workflow.steps.filter(s => ['click', 'input', 'key_press'].includes(s.type)).length;
-    const extractions = workflow.steps.filter(s => (s as any).type === 'extract').length;
-    const navigations = workflow.steps.filter(s => s.type === 'navigation').length;
-    
-    return { actions, extractions, navigations };
-  }, [workflow?.steps]);
 
   return (
-    <div className="flex flex-col h-full bg-white">
-      {/* Header */}
-      <div className="flex items-center justify-between p-3 border-b border-gray-200 bg-white">
-        <div className="flex items-center space-x-3">
+    <div className="flex flex-col h-full">
+      <div className="flex items-center justify-between p-4 border-b border-border">
+        <div className="flex items-center space-x-2">
           <span className="relative flex h-3 w-3">
             <span className="animate-ping absolute inline-flex h-full w-full rounded-full bg-red-400 opacity-75"></span>
             <span className="relative inline-flex rounded-full h-3 w-3 bg-red-500"></span>
           </span>
-          <div>
-            <span className="text-sm font-medium text-gray-900">
-              Recording ({stepCount} steps)
-            </span>
-            <div className="text-xs text-gray-500">
-              {stats.actions} actions • {stats.navigations} nav • {stats.extractions} AI extractions
-            </div>
-            {/* Debug status */}
-            <div className="text-xs text-blue-600 font-mono">
-              Status: {recordingStatus}
-            </div>
-          </div>
+          <span className="text-sm font-medium">
+            Recording ({stepCount} steps)
+          </span>
         </div>
-        <div className="flex space-x-2">
-          <Button 
-            variant="outline" 
-            size="sm" 
-            onClick={() => setShowExtractionDialog(true)}
-            className="bg-blue-50 hover:bg-blue-100 text-blue-700 border-blue-200 text-xs px-3 py-1"
-          >
-            🤖 Extract with AI
-          </Button>
-          <Button 
-            variant="destructive" 
-            size="sm" 
-            onClick={stopRecording}
-            className="text-xs px-3 py-1"
-          >
-            Stop Recording
-          </Button>
-        </div>
-<<<<<<< HEAD
-=======
         <div className="flex items-center gap-2">
           <Button variant="destructive" size="sm" onClick={stopRecording}>
             Stop Recording
           </Button>
         </div>
->>>>>>> 3ec843fc
       </div>
-      
-      {/* Extraction Dialog */}
-      {showExtractionDialog && (
-        <div className="p-4 bg-blue-50 border-b border-blue-200">
-          <div className="space-y-3">
-            <h3 className="text-sm font-medium text-blue-900">Add AI Extraction Step</h3>
-            <p className="text-xs text-blue-700">
-              Describe what information you want to extract from the current page:
-            </p>
-            <textarea
-              value={extractionGoal}
-              onChange={(e) => setExtractionGoal(e.target.value)}
-              placeholder="e.g., Extract flight prices, departure times, airlines, and booking links from the search results page"
-              className="w-full p-2 text-sm border border-blue-200 rounded resize-none focus:outline-none focus:ring-1 focus:ring-blue-500 focus:border-blue-500"
-              rows={3}
-            />
-            <div className="flex space-x-2">
-              <Button 
-                size="sm" 
-                onClick={handleAddExtraction}
-                disabled={!extractionGoal.trim()}
-                className="text-xs px-3 py-1"
-              >
-                Add Extraction
-              </Button>
-              <Button 
-                variant="outline" 
-                size="sm" 
-                onClick={() => {
-                  setShowExtractionDialog(false);
-                  setExtractionGoal("");
-                }}
-                className="text-xs px-3 py-1"
-              >
-                Cancel
-              </Button>
-            </div>
-            <div className="text-xs text-blue-600 bg-blue-100 p-2 rounded">
-              💡 Tip: Be specific about what data you want (prices, dates, names, etc.) and the format you prefer
-            </div>
-          </div>
-        </div>
-      )}
-
-      {/* Workflow preview/tips */}
-      {stepCount > 0 && (
-        <div className="px-4 py-2 bg-gray-50 border-b text-xs text-gray-600">
-          <div className="flex items-center justify-between">
-            <span className="flex items-center space-x-1">
-              {stats.navigations > 0 && <span>🧭 Navigation</span>}
-              {stats.actions > 0 && <span>→ 🖱️ {stats.actions} interactions</span>}
-              {stats.extractions > 0 && <span>→ 🤖 {stats.extractions} AI extractions</span>}
-            </span>
-            {stepCount >= 3 && stats.extractions === 0 && (
-              <span className="text-blue-600 font-medium">
-                💡 Add AI extraction to capture data
-              </span>
-            )}
-          </div>
-        </div>
-      )}
-      
-      {/* Event Viewer */}
       <div className="flex-grow overflow-hidden p-4">
         <EventViewer />
       </div>
